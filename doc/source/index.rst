--- conflicted
+++ resolved
@@ -20,11 +20,7 @@
 
 .. sidebar:: Releases
 
-<<<<<<< HEAD
-    - `Stable 1.9.0 - January 2015 <users/installation.html>`_
-=======
     - `Stable 1.9.1 - January 2015 <users/installation.html>`_
->>>>>>> cbf94a52
     - `Development 1.10.0dev  <http://github.com/pysal/pysal/>`_
 
 PySAL is an open source library of spatial analysis functions written in
